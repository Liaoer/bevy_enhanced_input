--- conflicted
+++ resolved
@@ -16,11 +16,7 @@
 
 [dependencies]
 bevy_enhanced_input_macros = { path = "macros", version = "0.11.0" }
-<<<<<<< HEAD
 bevy = { path = "../../bevy_engine", default-features = false, features = [
-=======
-bevy = { version = "0.16.0", default-features = false, features = [
->>>>>>> 21ddc087
   "serialize",
 ] }
 log = "0.4" # Directly depend on `log` like other `no_std` Bevy crates, since `bevy_log` currently requires `std`.
@@ -29,11 +25,7 @@
 bitflags = { version = "2.6", default-features = false, features = ["serde"] }
 
 [dev-dependencies]
-<<<<<<< HEAD
 bevy = { path = "../../bevy_engine", default-features = false, features = [
-=======
-bevy = { version = "0.16.0", default-features = false, features = [
->>>>>>> 21ddc087
   "bevy_gilrs",
   "bevy_log",
   "bevy_pbr",
